--- conflicted
+++ resolved
@@ -512,7 +512,6 @@
 [administrator documentation](administrator.md) for details on how backups are
 executed.
 
-<<<<<<< HEAD
 ## Connection pool
 
 The operator can create a database side connection pool for those applications,
@@ -565,7 +564,7 @@
 Note, that using `pgbouncer` means meaningful resource CPU limit should be less
 than 1 core (there is a way to utilize more than one, but in K8S it's easier
 just to spin up more instances).
-=======
+
 ## Custom TLS certificates
 
 By default, the spilo image generates its own TLS certificate during startup.
@@ -611,5 +610,4 @@
 ```
 
 Certificate rotation is handled in the spilo image which checks every 5
-minutes if the certificates have changed and reloads postgres accordingly.
->>>>>>> d666c521
+minutes if the certificates have changed and reloads postgres accordingly.