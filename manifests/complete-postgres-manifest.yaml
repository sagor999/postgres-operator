--- conflicted
+++ resolved
@@ -3,12 +3,8 @@
 metadata:
   name: acid-test-cluster
 spec:
-<<<<<<< HEAD
   dockerImage: registry.opensource.zalan.do/acid/spilo-11:1.5-p9
-  init_containers:
-=======
   initContainers:
->>>>>>> 3a914f9a
   - name: date
     image: busybox
     command: [ "/bin/date" ]
@@ -64,7 +60,6 @@
     loop_wait: &loop_wait 10
     retry_timeout: 10
     maximum_lag_on_failover: 33554432
-<<<<<<< HEAD
 # restore a Postgres DB with point-in-time-recovery
 # with a non-empty timestamp, clone from an S3 bucket using the latest backup before the timestamp
 # with an empty/absent timestamp, clone from an existing alive cluster using pg_basebackup
@@ -73,16 +68,6 @@
 #     cluster: "acid-batman"
 #     timestamp: "2017-12-19T12:40:33+01:00" # timezone required (offset relative to UTC, see RFC 3339 section 5.6)
 #     s3_wal_path: "s3://custom/path/to/bucket"
-=======
-  # restore a Postgres DB with point-in-time-recovery
-  # with a non-empty timestamp, clone from an S3 bucket using the latest backup before the timestamp
-  # with an empty/absent timestamp, clone from an existing alive cluster using pg_basebackup
-  # clone:
-  #  uid: "efd12e58-5786-11e8-b5a7-06148230260c"
-  #  cluster: "acid-batman"
-  #  timestamp: "2017-12-19T12:40:33+01:00" # timezone required (offset relative to UTC, see RFC 3339 section 5.6)
-  #  s3_wal_path: "s3://custom/path/to/bucket"
->>>>>>> 3a914f9a
 
 # run periodic backups with k8s cron jobs
 #   enableLogicalBackup: true
