apiVersion: "acid.zalan.do/v1"
kind: postgresql

metadata:
  name: acid-test-cluster
spec:
  init_containers:
  - name: date
    image: busybox
    command: [ "/bin/date" ]
  teamId: "ACID"
  volume:
    size: 1Gi
    #storageClass: my-sc
  numberOfInstances: 2
  users: #Application/Robot users
    zalando:
    - superuser
    - createdb
  enableMasterLoadBalancer: true
  enableReplicaLoadBalancer: true
  allowedSourceRanges: # load balancers' source ranges for both master and replica services
  - 127.0.0.1/32
  databases:
    foo: zalando
#Expert section
  enableShmVolume: true
  postgresql:
    version: "10"
    parameters:
      shared_buffers: "32MB"
      max_connections: "10"
      log_statement: "all"
  resources:
    requests:
      cpu: 10m
      memory: 100Mi
    limits:
      cpu: 300m
      memory: 300Mi
<<<<<<< HEAD
  # spiloFSGroup: 103    
=======
  # spiloFSGroup: 103
>>>>>>> ad5fec9b
  patroni:
    initdb:
      encoding: "UTF8"
      locale: "en_US.UTF-8"
      data-checksums: "true"
    pg_hba:
    - hostssl all all 0.0.0.0/0 md5
    - host    all all 0.0.0.0/0 md5
    #slots:
    #  permanent_physical_1:
    #    type: physical
    #  permanent_logical_1:
    #    type: logical
    #    database: foo
    #    plugin: pgoutput
    ttl: 30
    loop_wait: &loop_wait 10
    retry_timeout: 10
    maximum_lag_on_failover: 33554432
  # restore a Postgres DB with point-in-time-recovery 
  # with a non-empty timestamp, clone from an S3 bucket using the latest backup before the timestamp
  # with an empty/absent timestamp, clone from an existing alive cluster using pg_basebackup
  # clone:
  #  uid: "efd12e58-5786-11e8-b5a7-06148230260c"
  #  cluster: "acid-batman"
  #  timestamp: "2017-12-19T12:40:33+01:00" # timezone required (offset relative to UTC, see RFC 3339 section 5.6)
  #  s3_wal_path: "s3://custom/path/to/bucket"
<<<<<<< HEAD
  # Make this a standby cluster and provide the s3 bucket path of source cluster for continuous streaming.
  # standby:
  #   s3_wal_path: "s3://path/to/bucket/containing/wal/of/source/cluster/"

=======
  
>>>>>>> ad5fec9b
  # run periodic backups with k8s cron jobs
  # enableLogicalBackup: true
  # logicalBackupSchedule: "30 00 * * *"
  maintenanceWindows:
  - 01:00-06:00 #UTC
  - Sat:00:00-04:00
  #sidecars:
  #  - name: "telegraf-sidecar"
  #    image: "telegraf:latest"
  #    resources:
  #      limits:
  #        cpu: 500m
  #        memory: 500Mi
  #      requests:
  #        cpu: 100m
  #        memory: 100Mi
  #    env:
  #      - name: "USEFUL_VAR"
<<<<<<< HEAD
  #        value: "perhaps-true"
=======
  #        value: "perhaps-true"
>>>>>>> ad5fec9b
<|MERGE_RESOLUTION|>--- conflicted
+++ resolved
@@ -38,11 +38,7 @@
     limits:
       cpu: 300m
       memory: 300Mi
-<<<<<<< HEAD
   # spiloFSGroup: 103    
-=======
-  # spiloFSGroup: 103
->>>>>>> ad5fec9b
   patroni:
     initdb:
       encoding: "UTF8"
@@ -70,14 +66,10 @@
   #  cluster: "acid-batman"
   #  timestamp: "2017-12-19T12:40:33+01:00" # timezone required (offset relative to UTC, see RFC 3339 section 5.6)
   #  s3_wal_path: "s3://custom/path/to/bucket"
-<<<<<<< HEAD
   # Make this a standby cluster and provide the s3 bucket path of source cluster for continuous streaming.
   # standby:
   #   s3_wal_path: "s3://path/to/bucket/containing/wal/of/source/cluster/"
 
-=======
-  
->>>>>>> ad5fec9b
   # run periodic backups with k8s cron jobs
   # enableLogicalBackup: true
   # logicalBackupSchedule: "30 00 * * *"
@@ -96,8 +88,4 @@
   #        memory: 100Mi
   #    env:
   #      - name: "USEFUL_VAR"
-<<<<<<< HEAD
-  #        value: "perhaps-true"
-=======
-  #        value: "perhaps-true"
->>>>>>> ad5fec9b
+  #        value: "perhaps-true"