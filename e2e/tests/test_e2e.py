import unittest
import time
import timeout_decorator
import subprocess
import warnings
import os
import yaml

from kubernetes import client, config

<<<<<<< HEAD
=======

def to_selector(labels):
    return ",".join(["=".join(l) for l in labels.items()])


>>>>>>> ba9cf686
class EndToEndTestCase(unittest.TestCase):
    '''
    Test interaction of the operator with multiple K8s components.
    '''

    # `kind` pods may stuck in the `Terminating` phase for a few minutes; hence high test timeout
    TEST_TIMEOUT_SEC = 600

    @classmethod
    @timeout_decorator.timeout(TEST_TIMEOUT_SEC)
    def setUpClass(cls):
        '''
        Deploy operator to a "kind" cluster created by run.sh using examples from /manifests.
        This operator deployment is to be shared among all tests.

        run.sh deletes the 'kind' cluster after successful run along with all operator-related entities.
        In the case of test failure the cluster will stay to enable manual examination;
        next invocation of "make test" will re-create it.
        '''

        # set a single K8s wrapper for all tests
        k8s = cls.k8s = K8s()

        # operator deploys pod service account there on start up
        # needed for test_multi_namespace_support()
        cls.namespace = "test"
        v1_namespace = client.V1Namespace(metadata=client.V1ObjectMeta(name=cls.namespace))
        k8s.api.core_v1.create_namespace(v1_namespace)

        # submit the most recent operator image built on the Docker host
        with open("manifests/postgres-operator.yaml", 'r+') as f:
            operator_deployment = yaml.safe_load(f)
            operator_deployment["spec"]["template"]["spec"]["containers"][0]["image"] = os.environ['OPERATOR_IMAGE']
            yaml.dump(operator_deployment, f, Dumper=yaml.Dumper)

        for filename in ["operator-service-account-rbac.yaml",
                         "configmap.yaml",
                         "postgres-operator.yaml"]:
            result = k8s.create_with_kubectl("manifests/" + filename)
            print("stdout: {}, stderr: {}".format(result.stdout, result.stderr))

        k8s.wait_for_operator_pod_start()

        actual_operator_image = k8s.api.core_v1.list_namespaced_pod(
            'default', label_selector='name=postgres-operator').items[0].spec.containers[0].image
        print("Tested operator image: {}".format(actual_operator_image))  # shows up after tests finish

        result = k8s.create_with_kubectl("manifests/minimal-postgres-manifest.yaml")
        print('stdout: {}, stderr: {}'.format(result.stdout, result.stderr))
        try:
            k8s.wait_for_pod_start('spilo-role=master')
            k8s.wait_for_pod_start('spilo-role=replica')
        except timeout_decorator.TimeoutError:
            print('Operator log: {}'.format(k8s.get_operator_log()))
            raise

    @timeout_decorator.timeout(TEST_TIMEOUT_SEC)
    def test_enable_load_balancer(self):
        '''
        Test if services are updated when enabling/disabling load balancers
        '''

        k8s = self.k8s
        cluster_label = 'application=spilo,cluster-name=acid-minimal-cluster'

        # enable load balancer services
        pg_patch_enable_lbs = {
            "spec": {
                "enableMasterLoadBalancer": True,
                "enableReplicaLoadBalancer": True
            }
        }
        k8s.api.custom_objects_api.patch_namespaced_custom_object(
            "acid.zalan.do", "v1", "default", "postgresqls", "acid-minimal-cluster", pg_patch_enable_lbs)
        # wait for service recreation
        time.sleep(60)

        master_svc_type = k8s.get_service_type(cluster_label + ',spilo-role=master')
        self.assertEqual(master_svc_type, 'LoadBalancer',
                         "Expected LoadBalancer service type for master, found {}".format(master_svc_type))

        repl_svc_type = k8s.get_service_type(cluster_label + ',spilo-role=replica')
        self.assertEqual(repl_svc_type, 'LoadBalancer',
                         "Expected LoadBalancer service type for replica, found {}".format(repl_svc_type))

        # disable load balancer services again
        pg_patch_disable_lbs = {
            "spec": {
                "enableMasterLoadBalancer": False,
                "enableReplicaLoadBalancer": False
            }
        }
        k8s.api.custom_objects_api.patch_namespaced_custom_object(
            "acid.zalan.do", "v1", "default", "postgresqls", "acid-minimal-cluster", pg_patch_disable_lbs)
        # wait for service recreation
        time.sleep(60)

        master_svc_type = k8s.get_service_type(cluster_label + ',spilo-role=master')
        self.assertEqual(master_svc_type, 'ClusterIP',
                         "Expected ClusterIP service type for master, found {}".format(master_svc_type))

        repl_svc_type = k8s.get_service_type(cluster_label + ',spilo-role=replica')
        self.assertEqual(repl_svc_type, 'ClusterIP',
                         "Expected ClusterIP service type for replica, found {}".format(repl_svc_type))

    @timeout_decorator.timeout(TEST_TIMEOUT_SEC)
    def test_logical_backup_cron_job(self):
        '''
        Ensure we can (a) create the cron job at user request for a specific PG cluster
                      (b) update the cluster-wide image for the logical backup pod
                      (c) delete the job at user request

        Limitations:
        (a) Does not run the actual batch job because there is no S3 mock to upload backups to
        (b) Assumes 'acid-minimal-cluster' exists as defined in setUp
        '''

        k8s = self.k8s

        # create the cron job
        schedule = "7 7 7 7 *"
        pg_patch_enable_backup = {
            "spec": {
                "enableLogicalBackup": True,
                "logicalBackupSchedule": schedule
            }
        }
        k8s.api.custom_objects_api.patch_namespaced_custom_object(
            "acid.zalan.do", "v1", "default", "postgresqls", "acid-minimal-cluster", pg_patch_enable_backup)
        k8s.wait_for_logical_backup_job_creation()

        jobs = k8s.get_logical_backup_job().items
        self.assertEqual(1, len(jobs), "Expected 1 logical backup job, found {}".format(len(jobs)))

        job = jobs[0]
        self.assertEqual(job.metadata.name, "logical-backup-acid-minimal-cluster",
                         "Expected job name {}, found {}"
                         .format("logical-backup-acid-minimal-cluster", job.metadata.name))
        self.assertEqual(job.spec.schedule, schedule,
                         "Expected {} schedule, found {}"
                         .format(schedule, job.spec.schedule))

        # update the cluster-wide image of the logical backup pod
        image = "test-image-name"
        patch_logical_backup_image = {
            "data": {
                "logical_backup_docker_image": image,
            }
        }
        k8s.update_config(patch_logical_backup_image)

        jobs = k8s.get_logical_backup_job().items
        actual_image = jobs[0].spec.job_template.spec.template.spec.containers[0].image
        self.assertEqual(actual_image, image,
                         "Expected job image {}, found {}".format(image, actual_image))

        # delete the logical backup cron job
        pg_patch_disable_backup = {
            "spec": {
                "enableLogicalBackup": False,
            }
        }
        k8s.api.custom_objects_api.patch_namespaced_custom_object(
            "acid.zalan.do", "v1", "default", "postgresqls", "acid-minimal-cluster", pg_patch_disable_backup)
        k8s.wait_for_logical_backup_job_deletion()
        jobs = k8s.get_logical_backup_job().items
        self.assertEqual(0, len(jobs),
                         "Expected 0 logical backup jobs, found {}".format(len(jobs)))

    @timeout_decorator.timeout(TEST_TIMEOUT_SEC)
    def test_min_resource_limits(self):
        '''
        Lower resource limits below configured minimum and let operator fix it
        '''
        k8s = self.k8s
        cluster_label = 'application=spilo,cluster-name=acid-minimal-cluster'
        labels = 'spilo-role=master,' + cluster_label
        _, failover_targets = k8s.get_pg_nodes(cluster_label)

        # configure minimum boundaries for CPU and memory limits
        minCPULimit = '500m'
        minMemoryLimit = '500Mi'
        patch_min_resource_limits = {
            "data": {
                "min_cpu_limit": minCPULimit,
                "min_memory_limit": minMemoryLimit
            }
        }
        k8s.update_config(patch_min_resource_limits)

        # lower resource limits below minimum
        pg_patch_resources = {
            "spec": {
                "resources": {
                    "requests": {
                        "cpu": "10m",
                        "memory": "50Mi"
                    },
                    "limits": {
                        "cpu": "200m",
                        "memory": "200Mi"
                    }
                }
            }
        }
        k8s.api.custom_objects_api.patch_namespaced_custom_object(
            "acid.zalan.do", "v1", "default", "postgresqls", "acid-minimal-cluster", pg_patch_resources)
        k8s.wait_for_pod_failover(failover_targets, labels)
        k8s.wait_for_pod_start('spilo-role=replica')

        pods = k8s.api.core_v1.list_namespaced_pod(
            'default', label_selector=labels).items
        self.assert_master_is_unique()
        masterPod = pods[0]

        self.assertEqual(masterPod.spec.containers[0].resources.limits['cpu'], minCPULimit,
                         "Expected CPU limit {}, found {}"
                         .format(minCPULimit, masterPod.spec.containers[0].resources.limits['cpu']))
        self.assertEqual(masterPod.spec.containers[0].resources.limits['memory'], minMemoryLimit,
                         "Expected memory limit {}, found {}"
                         .format(minMemoryLimit, masterPod.spec.containers[0].resources.limits['memory']))

    @timeout_decorator.timeout(TEST_TIMEOUT_SEC)
    def test_multi_namespace_support(self):
        '''
        Create a customized Postgres cluster in a non-default namespace.
        '''
        k8s = self.k8s

        with open("manifests/complete-postgres-manifest.yaml", 'r+') as f:
            pg_manifest = yaml.safe_load(f)
            pg_manifest["metadata"]["namespace"] = self.namespace
            yaml.dump(pg_manifest, f, Dumper=yaml.Dumper)

        k8s.create_with_kubectl("manifests/complete-postgres-manifest.yaml")
        k8s.wait_for_pod_start("spilo-role=master", self.namespace)
        self.assert_master_is_unique(self.namespace, "acid-test-cluster")

    @timeout_decorator.timeout(TEST_TIMEOUT_SEC)
    def test_node_readiness_label(self):
        '''
           Remove node readiness label from master node. This must cause a failover.
        '''
        k8s = self.k8s
        cluster_label = 'application=spilo,cluster-name=acid-minimal-cluster'
        labels = 'spilo-role=master,' + cluster_label
        readiness_label = 'lifecycle-status'
        readiness_value = 'ready'

        # get nodes of master and replica(s) (expected target of new master)
        current_master_node, current_replica_nodes = k8s.get_pg_nodes(cluster_label)
        num_replicas = len(current_replica_nodes)
        failover_targets = self.get_failover_targets(current_master_node, current_replica_nodes)

        # add node_readiness_label to potential failover nodes
        patch_readiness_label = {
            "metadata": {
                "labels": {
                    readiness_label: readiness_value
                }
            }
        }
        for failover_target in failover_targets:
            k8s.api.core_v1.patch_node(failover_target, patch_readiness_label)

        # define node_readiness_label in config map which should trigger a failover of the master
        patch_readiness_label_config = {
            "data": {
                "node_readiness_label": readiness_label + ':' + readiness_value,
            }
        }
        k8s.update_config(patch_readiness_label_config)
        new_master_node, new_replica_nodes = self.assert_failover(
            current_master_node, num_replicas, failover_targets, cluster_label)

        # patch also node where master ran before
        k8s.api.core_v1.patch_node(current_master_node, patch_readiness_label)
        # toggle pod anti affinity to move replica away from master node
        self.assert_distributed_pods(new_master_node, new_replica_nodes, cluster_label)

    @timeout_decorator.timeout(TEST_TIMEOUT_SEC)
    def test_scaling(self):
        '''
           Scale up from 2 to 3 and back to 2 pods by updating the Postgres manifest at runtime.
        '''
        k8s = self.k8s
        labels = "application=spilo,cluster-name=acid-minimal-cluster"

        k8s.wait_for_pg_to_scale(3)
        self.assertEqual(3, k8s.count_pods_with_label(labels))
        self.assert_master_is_unique()

        k8s.wait_for_pg_to_scale(2)
        self.assertEqual(2, k8s.count_pods_with_label(labels))
        self.assert_master_is_unique()

    @timeout_decorator.timeout(TEST_TIMEOUT_SEC)
    def test_service_annotations(self):
        '''
        Create a Postgres cluster with service annotations and check them.
        '''
        k8s = self.k8s
        patch_custom_service_annotations = {
            "data": {
                "custom_service_annotations": "foo:bar",
            }
        }
        k8s.update_config(patch_custom_service_annotations)

        pg_patch_custom_annotations = {
            "spec": {
                "serviceAnnotations": {
                    "annotation.key": "value"
                }
            }
        }
        k8s.api.custom_objects_api.patch_namespaced_custom_object(
            "acid.zalan.do", "v1", "default", "postgresqls", "acid-minimal-cluster", pg_patch_custom_annotations)

        annotations = {
            "annotation.key": "value",
            "foo": "bar",
        }
        self.assertTrue(k8s.check_service_annotations(
            "cluster-name=acid-service-annotations,spilo-role=master", annotations))
        self.assertTrue(k8s.check_service_annotations(
            "cluster-name=acid-service-annotations,spilo-role=replica", annotations))

        # clean up
        unpatch_custom_service_annotations = {
            "data": {
                "custom_service_annotations": "",
            }
        }
        k8s.update_config(unpatch_custom_service_annotations)

    @timeout_decorator.timeout(TEST_TIMEOUT_SEC)
    def test_enable_disable_connection_pool(self):
        '''
        For a database without connection pool, then turns it on, scale up,
        turn off and on again. Test with different ways of doing this (via
        enableConnectionPool or connectionPool configuration section). At the
        end turn the connection pool off to not interfere with other tests.
        '''
        k8s = self.k8s
        service_labels = {
            'cluster-name': 'acid-minimal-cluster',
        }
        pod_labels = dict({
            'connection-pool': 'acid-minimal-cluster-pooler',
        })

        pod_selector = to_selector(pod_labels)
        service_selector = to_selector(service_labels)

        try:
            # enable connection pool
            k8s.api.custom_objects_api.patch_namespaced_custom_object(
                'acid.zalan.do', 'v1', 'default',
                'postgresqls', 'acid-minimal-cluster',
                {
                    'spec': {
                        'enableConnectionPool': True,
                    }
                })
            k8s.wait_for_pod_start(pod_selector)

            pods = k8s.api.core_v1.list_namespaced_pod(
                'default', label_selector=pod_selector
            ).items

            self.assertTrue(pods, 'No connection pool pods')

            k8s.wait_for_service(service_selector)
            services = k8s.api.core_v1.list_namespaced_service(
                'default', label_selector=service_selector
            ).items
            services = [
                s for s in services
                if s.metadata.name.endswith('pooler')
            ]

            self.assertTrue(services, 'No connection pool service')

            # scale up connection pool deployment
            k8s.api.custom_objects_api.patch_namespaced_custom_object(
                'acid.zalan.do', 'v1', 'default',
                'postgresqls', 'acid-minimal-cluster',
                {
                    'spec': {
                        'connectionPool': {
                            'numberOfInstances': 2,
                        },
                    }
                })

            k8s.wait_for_running_pods(pod_selector, 2)

            # turn it off, keeping configuration section
            k8s.api.custom_objects_api.patch_namespaced_custom_object(
                'acid.zalan.do', 'v1', 'default',
                'postgresqls', 'acid-minimal-cluster',
                {
                    'spec': {
                        'enableConnectionPool': False,
                    }
                })
            k8s.wait_for_pods_to_stop(pod_selector)

            k8s.api.custom_objects_api.patch_namespaced_custom_object(
                'acid.zalan.do', 'v1', 'default',
                'postgresqls', 'acid-minimal-cluster',
                {
                    'spec': {
                        'enableConnectionPool': True,
                    }
                })
            k8s.wait_for_pod_start(pod_selector)
        except timeout_decorator.TimeoutError:
            print('Operator log: {}'.format(k8s.get_operator_log()))
            raise

    @timeout_decorator.timeout(TEST_TIMEOUT_SEC)
    def test_taint_based_eviction(self):
        '''
           Add taint "postgres=:NoExecute" to node with master. This must cause a failover.
        '''
        k8s = self.k8s
        cluster_label = 'application=spilo,cluster-name=acid-minimal-cluster'

        # get nodes of master and replica(s) (expected target of new master)
        current_master_node, current_replica_nodes = k8s.get_pg_nodes(cluster_label)
        num_replicas = len(current_replica_nodes)
        failover_targets = self.get_failover_targets(current_master_node, current_replica_nodes)

        # taint node with postgres=:NoExecute to force failover
        body = {
            "spec": {
                "taints": [
                    {
                        "effect": "NoExecute",
                        "key": "postgres"
                    }
                ]
            }
        }

        # patch node and test if master is failing over to one of the expected nodes
        k8s.api.core_v1.patch_node(current_master_node, body)
        new_master_node, new_replica_nodes = self.assert_failover(
            current_master_node, num_replicas, failover_targets, cluster_label)

        # add toleration to pods
        patch_toleration_config = {
            "data": {
                "toleration": "key:postgres,operator:Exists,effect:NoExecute"
            }
        }
        k8s.update_config(patch_toleration_config)

        # toggle pod anti affinity to move replica away from master node
        self.assert_distributed_pods(new_master_node, new_replica_nodes, cluster_label)

    @timeout_decorator.timeout(TEST_TIMEOUT_SEC)
    def test_pvc_deletion(self):
        '''
        Operator must remove unused volumes safely:
        1) Volumes attached to running pods are never removed
        2) The last volume is kept even if a cluster has 0 pods

        Operator employs 'Delete' reclaim policy for volumes, 
        so it is sufficient to delete persistent volume claims (pvc) to remove a volume.
        '''

        k8s = self.k8s
        self.assert_running_pods_have_volumes()

        # get extra unused pvcs to test Sync
        k8s.wait_for_pg_to_scale(4)
        k8s.wait_for_pg_to_scale(2)

        # enable pvc deletion
        patch = {
            "data": {
                "should_delete_unused_pvc": "true"
            }
        }
        k8s.update_config(patch)

        # Sync() at operator start-up deletes unused pvcs that had existed before
        unused_pvcs = ["pgdata-acid-minimal-cluster-2", "pgdata-acid-minimal-cluster-3"]
        for pvc in unused_pvcs:
            k8s.wait_for_pvc_deletion(pvc)

        self.assert_running_pods_have_volumes()

        # Update() deletes pvc on scale down
        # we do not use wait_for_pg_to_scale here because it waits until a pod is completely gone
        # we want to capture a potential situation where a pod is in Terminating state
        # but its pvc is already being deleted
        # TODO that needs a more thourough test at the DB level
        k8s.change_number_of_instances(1)
        k8s.wait_for_pvc_deletion("pgdata-acid-minimal-cluster-1")

        self.assert_running_pods_have_volumes()

        # pvc with index 0 must stay around when cluster has 0 pods
        last_pvc_name = "pgdata-acid-minimal-cluster-0"
        volume_before_scaledown = k8s.get_volume_name(last_pvc_name)
        k8s.wait_for_pg_to_scale(0)
        self.assertTrue(k8s.pvc_exist(last_pvc_name), "The last pvc was deleted")

        # sanity check
        k8s.wait_for_pg_to_scale(3)
        volume_after_scaleup = k8s.get_volume_name(last_pvc_name)
        self.assertEqual(volume_before_scaledown, volume_after_scaleup, "the surviving pvc must have the same volume before scale down to 0 and after scale up")

        # clean up 
        patch = {
            "data": {
                "should_delete_unused_pvc": "false"
            }
        }
        k8s.update_config(patch)

        # disablement of the feature actually stops volume deletion
        k8s.wait_for_pg_to_scale(2)
        self.assert_running_pods_have_volumes()
        self.assertTrue(k8s.pvc_exist("pgdata-acid-minimal-cluster-2"), "The pvc of a shut down pod was deleted despite the feature is disabled")


    def get_failover_targets(self, master_node, replica_nodes):
        '''
           If all pods live on the same node, failover will happen to other worker(s)
        '''
        k8s = self.k8s

        failover_targets = [x for x in replica_nodes if x != master_node]
        if len(failover_targets) == 0:
            nodes = k8s.api.core_v1.list_node()
            for n in nodes.items:
                if "node-role.kubernetes.io/master" not in n.metadata.labels and n.metadata.name != master_node:
                    failover_targets.append(n.metadata.name)

        return failover_targets

    def assert_failover(self, current_master_node, num_replicas, failover_targets, cluster_label):
        '''
           Check if master is failing over. The replica should move first to be the switchover target
        '''
        k8s = self.k8s
        k8s.wait_for_pod_failover(failover_targets, 'spilo-role=master,' + cluster_label)
        k8s.wait_for_pod_start('spilo-role=replica,' + cluster_label)

        new_master_node, new_replica_nodes = k8s.get_pg_nodes(cluster_label)
        self.assertNotEqual(current_master_node, new_master_node,
                            "Master on {} did not fail over to one of {}".format(current_master_node, failover_targets))
        self.assertEqual(num_replicas, len(new_replica_nodes),
                         "Expected {} replicas, found {}".format(num_replicas, len(new_replica_nodes)))
        self.assert_master_is_unique()

        return new_master_node, new_replica_nodes

    def assert_master_is_unique(self, namespace='default', clusterName="acid-minimal-cluster"):
        '''
           Check that there is a single pod in the k8s cluster with the label "spilo-role=master"
           To be called manually after operations that affect pods
        '''
        k8s = self.k8s
        labels = 'spilo-role=master,cluster-name=' + clusterName

        num_of_master_pods = k8s.count_pods_with_label(labels, namespace)
        self.assertEqual(num_of_master_pods, 1, "Expected 1 master pod, found {}".format(num_of_master_pods))

    def assert_distributed_pods(self, master_node, replica_nodes, cluster_label):
        '''
           Other tests can lead to the situation that master and replica are on the same node.
           Toggle pod anti affinty to distribute pods accross nodes (replica in particular).
        '''
        k8s = self.k8s
        failover_targets = self.get_failover_targets(master_node, replica_nodes)

        # enable pod anti affintiy in config map which should trigger movement of replica
        patch_enable_antiaffinity = {
            "data": {
                "enable_pod_antiaffinity": "true"
            }
        }
        k8s.update_config(patch_enable_antiaffinity)
        self.assert_failover(
            master_node, len(replica_nodes), failover_targets, cluster_label)

        # now disable pod anti affintiy again which will cause yet another failover
        patch_disable_antiaffinity = {
            "data": {
                "enable_pod_antiaffinity": "false"
            }
        }
        k8s.update_config(patch_disable_antiaffinity)
        k8s.wait_for_pod_start('spilo-role=master')
        k8s.wait_for_pod_start('spilo-role=replica')

    def assert_running_pods_have_volumes(self):
        '''
        Operator must never delete a pvc and hence volume of a running pod
        '''

        k8s = self.k8s
        labels = 'cluster-name=' + 'acid-minimal-cluster'

        pods = k8s.list_pods(labels)
        for pod in pods:
            pgdata = [v for v in pod.spec.volumes if v.name == 'pgdata'][0]
            pvc = pgdata.persistent_volume_claim
            self.assertTrue(k8s.pvc_exist(pvc.claim_name))


class K8sApi:

    def __init__(self):

        # https://github.com/kubernetes-client/python/issues/309
        warnings.simplefilter("ignore", ResourceWarning)

        self.config = config.load_kube_config()
        self.k8s_client = client.ApiClient()

        self.core_v1 = client.CoreV1Api()
        self.apps_v1 = client.AppsV1Api()
        self.batch_v1_beta1 = client.BatchV1beta1Api()
        self.custom_objects_api = client.CustomObjectsApi()


class K8s:
    '''
    Wraps around K8 api client and helper methods.
    '''

    RETRY_TIMEOUT_SEC = 10

    def __init__(self):
        self.api = K8sApi()

    def get_pg_nodes(self, pg_cluster_name, namespace='default'):
        master_pod_node = ''
        replica_pod_nodes = []
        podsList = self.api.core_v1.list_namespaced_pod(namespace, label_selector=pg_cluster_name)
        for pod in podsList.items:
            if pod.metadata.labels.get('spilo-role') == 'master':
                master_pod_node = pod.spec.node_name
            elif pod.metadata.labels.get('spilo-role') == 'replica':
                replica_pod_nodes.append(pod.spec.node_name)

        return master_pod_node, replica_pod_nodes

    def wait_for_operator_pod_start(self):
        self. wait_for_pod_start("name=postgres-operator")
        # HACK operator must register CRD / add existing PG clusters after pod start up
        # for local execution ~ 10 seconds suffices
        time.sleep(60)

    def get_operator_pod(self):
        pods = self.api.core_v1.list_namespaced_pod(
            'default', label_selector='name=postgres-operator'
        ).items

        if pods:
            return pods[0]

        return None

    def get_operator_log(self):
        operator_pod = self.get_operator_pod()
        pod_name = operator_pod.metadata.name
        return self.api.core_v1.read_namespaced_pod_log(
            name=pod_name,
            namespace='default'
        )

    def wait_for_pod_start(self, pod_labels, namespace='default'):
        pod_phase = 'No pod running'
        while pod_phase != 'Running':
            pods = self.api.core_v1.list_namespaced_pod(namespace, label_selector=pod_labels).items
            if pods:
                pod_phase = pods[0].status.phase

            if pods and pod_phase != 'Running':
                pod_name = pods[0].metadata.name
                response = self.api.core_v1.read_namespaced_pod(
                    name=pod_name,
                    namespace=namespace
                )
                print("Pod description {}".format(response))

            time.sleep(self.RETRY_TIMEOUT_SEC)

    def get_service_type(self, svc_labels, namespace='default'):
        svc_type = ''
        svcs = self.api.core_v1.list_namespaced_service(namespace, label_selector=svc_labels, limit=1).items
        for svc in svcs:
            svc_type = svc.spec.type
        return svc_type

    def check_service_annotations(self, svc_labels, annotations, namespace='default'):
        svcs = self.api.core_v1.list_namespaced_service(namespace, label_selector=svc_labels, limit=1).items
        for svc in svcs:
            if len(svc.metadata.annotations) != len(annotations):
                return False
            for key in svc.metadata.annotations:
                if svc.metadata.annotations[key] != annotations[key]:
                    return False
        return True

    def change_number_of_instances(self, number_of_instances, namespace='default'):

        body = {
            "spec": {
                "numberOfInstances": number_of_instances
            }
        }
        _ = self.api.custom_objects_api.patch_namespaced_custom_object(
            "acid.zalan.do", "v1", namespace, "postgresqls", "acid-minimal-cluster", body)

<<<<<<< HEAD

    def wait_for_pg_to_scale(self, number_of_instances, namespace='default'):

        self.change_number_of_instances(number_of_instances, namespace='default')
        labels = 'cluster-name=acid-minimal-cluster'
        while self.count_pods_with_label(labels) != number_of_instances:
            time.sleep(self.RETRY_TIMEOUT_SEC)

    def list_pods(self, labels, namespace='default'):
        return self.api.core_v1.list_namespaced_pod(namespace, label_selector=labels).items
=======
        labels = 'application=spilo,cluster-name=acid-minimal-cluster'
        while self.count_pods_with_label(labels) != number_of_instances:
            time.sleep(self.RETRY_TIMEOUT_SEC)

    def wait_for_running_pods(self, labels, number, namespace=''):
        while self.count_pods_with_label(labels) != number:
            time.sleep(self.RETRY_TIMEOUT_SEC)

    def wait_for_pods_to_stop(self, labels, namespace=''):
        while self.count_pods_with_label(labels) != 0:
            time.sleep(self.RETRY_TIMEOUT_SEC)

    def wait_for_service(self, labels, namespace='default'):
        def get_services():
            return self.api.core_v1.list_namespaced_service(
                namespace, label_selector=labels
            ).items

        while not get_services():
            time.sleep(self.RETRY_TIMEOUT_SEC)
>>>>>>> ba9cf686

    def count_pods_with_label(self, labels, namespace='default'):
        return len(self.list_pods(labels, namespace))

    def wait_for_pod_failover(self, failover_targets, labels, namespace='default'):
        pod_phase = 'Failing over'
        new_pod_node = ''

        while (pod_phase != 'Running') or (new_pod_node not in failover_targets):
            pods = self.api.core_v1.list_namespaced_pod(namespace, label_selector=labels).items
            if pods:
                new_pod_node = pods[0].spec.node_name
                pod_phase = pods[0].status.phase
            time.sleep(self.RETRY_TIMEOUT_SEC)

    def get_logical_backup_job(self, namespace='default'):
        return self.api.batch_v1_beta1.list_namespaced_cron_job(namespace, label_selector="application=spilo")

    def wait_for_logical_backup_job(self, expected_num_of_jobs):
        while (len(self.get_logical_backup_job().items) != expected_num_of_jobs):
            time.sleep(self.RETRY_TIMEOUT_SEC)

    def wait_for_logical_backup_job_deletion(self):
        self.wait_for_logical_backup_job(expected_num_of_jobs=0)

    def wait_for_logical_backup_job_creation(self):
        self.wait_for_logical_backup_job(expected_num_of_jobs=1)

    def update_config(self, config_map_patch):
        self.api.core_v1.patch_namespaced_config_map("postgres-operator", "default", config_map_patch)

        operator_pod = self.api.core_v1.list_namespaced_pod(
            'default', label_selector="name=postgres-operator").items[0].metadata.name
        self.api.core_v1.delete_namespaced_pod(operator_pod, "default")  # restart reloads the conf and issues Sync()
        self.wait_for_operator_pod_start()

    def create_with_kubectl(self, path):
        return subprocess.run(
            ["kubectl", "create", "-f", path],
            stdout=subprocess.PIPE,
            stderr=subprocess.PIPE)

    def wait_for_pvc_deletion(self, pvc_name):

        while self.pvc_exist(pvc_name):
            time.sleep(self.RETRY_TIMEOUT_SEC)

    def pvc_exist(self, pvc_name):
        exists = True

        try:
          pvc = self.api.core_v1.read_namespaced_persistent_volume_claim(pvc_name, "default")
        except: # TODO catch not found exception
          exists = False

        return exists

    def get_volume_name(self, pvc_name):
        pvc = self.api.core_v1.read_namespaced_persistent_volume_claim(pvc_name, "default")
        return pvc.spec.volume_name

if __name__ == '__main__':
    unittest.main()<|MERGE_RESOLUTION|>--- conflicted
+++ resolved
@@ -8,14 +8,10 @@
 
 from kubernetes import client, config
 
-<<<<<<< HEAD
-=======
-
 def to_selector(labels):
     return ",".join(["=".join(l) for l in labels.items()])
 
 
->>>>>>> ba9cf686
 class EndToEndTestCase(unittest.TestCase):
     '''
     Test interaction of the operator with multiple K8s components.
@@ -739,7 +735,6 @@
         _ = self.api.custom_objects_api.patch_namespaced_custom_object(
             "acid.zalan.do", "v1", namespace, "postgresqls", "acid-minimal-cluster", body)
 
-<<<<<<< HEAD
 
     def wait_for_pg_to_scale(self, number_of_instances, namespace='default'):
 
@@ -750,10 +745,6 @@
 
     def list_pods(self, labels, namespace='default'):
         return self.api.core_v1.list_namespaced_pod(namespace, label_selector=labels).items
-=======
-        labels = 'application=spilo,cluster-name=acid-minimal-cluster'
-        while self.count_pods_with_label(labels) != number_of_instances:
-            time.sleep(self.RETRY_TIMEOUT_SEC)
 
     def wait_for_running_pods(self, labels, number, namespace=''):
         while self.count_pods_with_label(labels) != number:
@@ -771,7 +762,6 @@
 
         while not get_services():
             time.sleep(self.RETRY_TIMEOUT_SEC)
->>>>>>> ba9cf686
 
     def count_pods_with_label(self, labels, namespace='default'):
         return len(self.list_pods(labels, namespace))
