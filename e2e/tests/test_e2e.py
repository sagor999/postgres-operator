--- conflicted
+++ resolved
@@ -107,6 +107,61 @@
         repl_svc_type = k8s.get_service_type(cluster_label + ',spilo-role=replica')
         self.assertEqual(repl_svc_type, 'ClusterIP',
                          "Expected ClusterIP service type for replica, found {}".format(repl_svc_type))
+
+    @timeout_decorator.timeout(TEST_TIMEOUT_SEC)
+    def test_lazy_image_update(self):
+        '''
+        Test lazy update for the Spilo image: operator changes a stateful set but lets pods run with the old image 
+        until they are recreated for reasons other than operator's activity. That works because the operator uses 
+        "onDelete" pod update policy for stateful sets.
+
+        The test covers:
+        1) enabling lazy upgrade in existing operator deployment
+        2) forcing the normal rolling upgrade by changing the operator configmap and restarting its pod
+        '''
+
+        k8s = self.k8s
+        pod0 = "acid-minimal-cluster-0"
+        pod1 = "acid-minimal-cluster-1"
+
+        # enable lazy update
+        patch_lazy_image_upgrade = {
+            "data": {
+                "enable_lazy_image_upgrade": "true",
+                "docker_image": "registry.opensource.zalan.do/acid/spilo-cdp-12:1.6-p16"
+            }
+        }
+        k8s.update_config(patch_lazy_image_upgrade)
+
+        # wait for sts update
+        time.sleep(60)
+
+        # restart the pod to get a container with the new image 
+        k8s.api.core_v1.delete_namespaced_pod(pod0, "default")
+        time.sleep(60)
+
+        # lazy update works if the restarted pod and older pods have different Spilo versions
+        # i.e. the update did not immediately affect all pods
+        new_image = k8s.get_effective_pod_image(pod0)
+        old_image = k8s.get_effective_pod_image(pod1)
+        self.assertNotEqual(old_image, new_image, "Lazy updated failed: pods have the same image {}".format(new_image))
+
+        # clean up
+        unpatch_lazy_image_upgrade = {
+            "data": {
+                "enable_lazy_image_upgrade": "false",
+            }
+        }
+        k8s.update_config(unpatch_lazy_image_upgrade)
+
+        # at this point operator will complete the normal rolling update
+        # so we additonally test if disabling the lazy update (forcing the normal rolling update) works
+        time.sleep(60)
+
+        image0 = k8s.get_effective_pod_image(pod0)
+        image1 = k8s.get_effective_pod_image(pod1)
+
+        self.assertEqual(image0, image1, "Disabling lazy updated failed: pods still have different images {} and {}".format(image0, image1))
 
     @timeout_decorator.timeout(TEST_TIMEOUT_SEC)
     def test_logical_backup_cron_job(self):
@@ -340,61 +395,6 @@
         k8s.update_config(unpatch_custom_service_annotations)
 
     @timeout_decorator.timeout(TEST_TIMEOUT_SEC)
-<<<<<<< HEAD
-    def test_lazy_image_update(self):
-        '''
-        Test lazy update for the Spilo image: operator changes a stateful set but lets pods run with the old image 
-        until they are recreated for reasons other than operator's activity. That works because the operator uses 
-        "onDelete" pod update policy for stateful sets.
-
-        The test covers:
-        1) enabling lazy upgrade in existing operator deployment
-        2) forcing the normal rolling upgrade by changing the operator configmap and restarting its pod
-        '''
-
-        k8s = self.k8s
-        pod0 = "acid-minimal-cluster-0"
-        pod1 = "acid-minimal-cluster-1"
-
-        # enable lazy update
-        patch_lazy_image_upgrade = {
-            "data": {
-                "enable_lazy_image_upgrade": "true",
-                "docker_image": "registry.opensource.zalan.do/acid/spilo-cdp-12:1.6-p16"
-            }
-        }
-        k8s.update_config(patch_lazy_image_upgrade)
-
-        # wait for sts update
-        time.sleep(60)
-
-        # restart the pod to get a container with the new image 
-        k8s.api.core_v1.delete_namespaced_pod(pod0, "default")
-        time.sleep(60)
-
-        # lazy update works if the restarted pod and older pods have different Spilo versions
-        # i.e. the update did not immediately affect all pods
-        new_image = k8s.get_effective_pod_image(pod0)
-        old_image = k8s.get_effective_pod_image(pod1)
-        self.assertNotEqual(old_image, new_image, "Lazy updated failed: pods have the same image {}".format(new_image))
-
-        # clean up
-        unpatch_lazy_image_upgrade = {
-            "data": {
-                "enable_lazy_image_upgrade": "false",
-            }
-        }
-        k8s.update_config(unpatch_lazy_image_upgrade)
-
-        # at this point operator will complete the normal rolling update
-        # so we additonally test if disabling the lazy update (forcing the normal rolling update) works
-        time.sleep(60)
-
-        image0 = k8s.get_effective_pod_image(pod0)
-        image1 = k8s.get_effective_pod_image(pod1)
-
-        self.assertEqual(image0, image1, "Disabling lazy updated failed: pods still have different images {} and {}".format(image0, image1))
-=======
     def test_taint_based_eviction(self):
         '''
            Add taint "postgres=:NoExecute" to node with master. This must cause a failover.
@@ -466,7 +466,6 @@
         self.assert_master_is_unique()
 
         return new_master_node, new_replica_nodes
->>>>>>> ae2a38d6
 
     def assert_master_is_unique(self, namespace='default', clusterName="acid-minimal-cluster"):
         '''
