--- conflicted
+++ resolved
@@ -353,10 +353,9 @@
 				}
 			}
 		}
-<<<<<<< HEAD
+
 		annotations := c.PropagateAnnotationsToStatefulsets(c.Statefulset.Annotations)
 		c.updateStatefulSetAnnotations(annotations)
-=======
 
 		if !podsRollingUpdateRequired && !c.OpConfig.EnableLazySpiloUpgrade {
 			// even if desired and actual statefulsets match
@@ -370,7 +369,6 @@
 			}
 		}
 
->>>>>>> cc635a02
 	}
 
 	// Apply special PostgreSQL parameters that can only be set via the Patroni API.
