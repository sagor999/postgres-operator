package controller

import (
	"fmt"
	"sync"

	"github.com/Sirupsen/logrus"
<<<<<<< HEAD
	meta_v1 "k8s.io/apimachinery/pkg/apis/meta/v1"
=======
	metav1 "k8s.io/apimachinery/pkg/apis/meta/v1"
>>>>>>> 1f8b37f3
	"k8s.io/client-go/pkg/api/v1"
	"k8s.io/client-go/rest"
	"k8s.io/client-go/tools/cache"

	"github.com/zalando-incubator/postgres-operator/pkg/cluster"
	"github.com/zalando-incubator/postgres-operator/pkg/spec"
	"github.com/zalando-incubator/postgres-operator/pkg/util/config"
	"github.com/zalando-incubator/postgres-operator/pkg/util/constants"
	"github.com/zalando-incubator/postgres-operator/pkg/util/k8sutil"
)

type Config struct {
	RestConfig          *rest.Config
	InfrastructureRoles map[string]spec.PgUser

	NoDatabaseAccess bool
	NoTeamsAPI       bool
	ConfigMapName    spec.NamespacedName
	Namespace        string
}

type Controller struct {
	config   Config
	opConfig *config.Config

	logger     *logrus.Entry
	KubeClient k8sutil.KubernetesClient
<<<<<<< HEAD
	RestClient rest.Interface
=======
	RestClient rest.Interface // kubernetes API group REST client
>>>>>>> 1f8b37f3

	clustersMu sync.RWMutex
	clusters   map[spec.NamespacedName]*cluster.Cluster
	stopChs    map[spec.NamespacedName]chan struct{}

	postgresqlInformer cache.SharedIndexInformer
	podInformer        cache.SharedIndexInformer
	podCh              chan spec.PodEvent

	clusterEventQueues  []*cache.FIFO
	lastClusterSyncTime int64
}

func NewController(controllerConfig *Config) *Controller {
	logger := logrus.New()

	return &Controller{
		config:   *controllerConfig,
		opConfig: &config.Config{},
		logger:   logger.WithField("pkg", "controller"),
		clusters: make(map[spec.NamespacedName]*cluster.Cluster),
		stopChs:  make(map[spec.NamespacedName]chan struct{}),
		podCh:    make(chan spec.PodEvent),
	}
}

func (c *Controller) initClients() {
	client, err := k8sutil.ClientSet(c.config.RestConfig)
	if err != nil {
		c.logger.Fatalf("couldn't create client: %v", err)
	}
	c.KubeClient = k8sutil.NewFromKubernetesInterface(client)

	c.RestClient, err = k8sutil.KubernetesRestClient(*c.config.RestConfig)
	if err != nil {
		c.logger.Fatalf("couldn't create rest client: %v", err)
	}
}

func (c *Controller) initOperatorConfig() {
	configMapData := make(map[string]string)

	if c.config.ConfigMapName != (spec.NamespacedName{}) {
		configMap, err := c.KubeClient.ConfigMaps(c.config.ConfigMapName.Namespace).
<<<<<<< HEAD
			Get(c.config.ConfigMapName.Name, meta_v1.GetOptions{})
=======
			Get(c.config.ConfigMapName.Name, metav1.GetOptions{})
>>>>>>> 1f8b37f3
		if err != nil {
			panic(err)
		}

		configMapData = configMap.Data
	} else {
		c.logger.Infoln("No ConfigMap specified. Loading default values")
	}

	if configMapData["namespace"] == "" { // Namespace in ConfigMap has priority over env var
		configMapData["namespace"] = c.config.Namespace
	}
	if c.config.NoDatabaseAccess {
		configMapData["enable_database_access"] = "false"
	}
	if c.config.NoTeamsAPI {
		configMapData["enable_teams_api"] = "false"
	}

	c.opConfig = config.NewFromMap(configMapData)
}

func (c *Controller) initController() {
	c.initClients()
	c.initOperatorConfig()

	c.logger.Infof("Config: %s", c.opConfig.MustMarshal())

	if c.opConfig.DebugLogging {
		c.logger.Level = logrus.DebugLevel
	}

	if err := c.createTPR(); err != nil {
		c.logger.Fatalf("could not register ThirdPartyResource: %v", err)
	}

	if infraRoles, err := c.getInfrastructureRoles(&c.opConfig.InfrastructureRolesSecretName); err != nil {
		c.logger.Warningf("could not get infrastructure roles: %v", err)
	} else {
		c.config.InfrastructureRoles = infraRoles
	}

	// Postgresqls
	c.postgresqlInformer = cache.NewSharedIndexInformer(
		&cache.ListWatch{
			ListFunc:  c.clusterListFunc,
			WatchFunc: c.clusterWatchFunc,
		},
		&spec.Postgresql{},
		constants.QueueResyncPeriodTPR,
		cache.Indexers{})

	c.postgresqlInformer.AddEventHandler(cache.ResourceEventHandlerFuncs{
		AddFunc:    c.postgresqlAdd,
		UpdateFunc: c.postgresqlUpdate,
		DeleteFunc: c.postgresqlDelete,
	})

	// Pods
	podLw := &cache.ListWatch{
		ListFunc:  c.podListFunc,
		WatchFunc: c.podWatchFunc,
	}

	c.podInformer = cache.NewSharedIndexInformer(
		podLw,
		&v1.Pod{},
		constants.QueueResyncPeriodPod,
		cache.Indexers{cache.NamespaceIndex: cache.MetaNamespaceIndexFunc})

	c.podInformer.AddEventHandler(cache.ResourceEventHandlerFuncs{
		AddFunc:    c.podAdd,
		UpdateFunc: c.podUpdate,
		DeleteFunc: c.podDelete,
	})

	c.clusterEventQueues = make([]*cache.FIFO, c.opConfig.Workers)
	for i := range c.clusterEventQueues {
		c.clusterEventQueues[i] = cache.NewFIFO(func(obj interface{}) (string, error) {
			e, ok := obj.(spec.ClusterEvent)
			if !ok {
				return "", fmt.Errorf("could not cast to ClusterEvent")
			}

			return fmt.Sprintf("%s-%s", e.EventType, e.UID), nil
		})
	}
}

func (c *Controller) Run(stopCh <-chan struct{}, wg *sync.WaitGroup) {
<<<<<<< HEAD
	c.initController()

	wg.Add(4)
	go c.runPodInformer(stopCh, wg)
	go c.runPostgresqlInformer(stopCh, wg)
	go c.podEventsDispatcher(stopCh, wg)
	go c.clusterResync(stopCh, wg)

	for i := range c.clusterEventQueues {
		wg.Add(1)
		go c.processClusterEventsQueue(stopCh, i, wg)
=======
	defer wg.Done()
	wg.Add(1)

	c.initController()

	go c.runInformers(stopCh)

	for i := range c.clusterEventQueues {
		go c.processClusterEventsQueue(i)
>>>>>>> 1f8b37f3
	}

	c.logger.Info("Started working in background")
}

<<<<<<< HEAD
func (c *Controller) runPodInformer(stopCh <-chan struct{}, wg *sync.WaitGroup) {
	defer wg.Done()

	c.podInformer.Run(stopCh)
}

func (c *Controller) runPostgresqlInformer(stopCh <-chan struct{}, wg *sync.WaitGroup) {
	defer wg.Done()
=======
func (c *Controller) runInformers(stopCh <-chan struct{}) {
	go c.postgresqlInformer.Run(stopCh)
	go c.podInformer.Run(stopCh)
	go c.podEventsDispatcher(stopCh)
	go c.clusterResync(stopCh)
>>>>>>> 1f8b37f3

	c.postgresqlInformer.Run(stopCh)
}<|MERGE_RESOLUTION|>--- conflicted
+++ resolved
@@ -5,11 +5,7 @@
 	"sync"
 
 	"github.com/Sirupsen/logrus"
-<<<<<<< HEAD
-	meta_v1 "k8s.io/apimachinery/pkg/apis/meta/v1"
-=======
 	metav1 "k8s.io/apimachinery/pkg/apis/meta/v1"
->>>>>>> 1f8b37f3
 	"k8s.io/client-go/pkg/api/v1"
 	"k8s.io/client-go/rest"
 	"k8s.io/client-go/tools/cache"
@@ -37,11 +33,7 @@
 
 	logger     *logrus.Entry
 	KubeClient k8sutil.KubernetesClient
-<<<<<<< HEAD
-	RestClient rest.Interface
-=======
 	RestClient rest.Interface // kubernetes API group REST client
->>>>>>> 1f8b37f3
 
 	clustersMu sync.RWMutex
 	clusters   map[spec.NamespacedName]*cluster.Cluster
@@ -86,11 +78,7 @@
 
 	if c.config.ConfigMapName != (spec.NamespacedName{}) {
 		configMap, err := c.KubeClient.ConfigMaps(c.config.ConfigMapName.Namespace).
-<<<<<<< HEAD
-			Get(c.config.ConfigMapName.Name, meta_v1.GetOptions{})
-=======
 			Get(c.config.ConfigMapName.Name, metav1.GetOptions{})
->>>>>>> 1f8b37f3
 		if err != nil {
 			panic(err)
 		}
@@ -181,7 +169,6 @@
 }
 
 func (c *Controller) Run(stopCh <-chan struct{}, wg *sync.WaitGroup) {
-<<<<<<< HEAD
 	c.initController()
 
 	wg.Add(4)
@@ -193,23 +180,11 @@
 	for i := range c.clusterEventQueues {
 		wg.Add(1)
 		go c.processClusterEventsQueue(stopCh, i, wg)
-=======
-	defer wg.Done()
-	wg.Add(1)
-
-	c.initController()
-
-	go c.runInformers(stopCh)
-
-	for i := range c.clusterEventQueues {
-		go c.processClusterEventsQueue(i)
->>>>>>> 1f8b37f3
 	}
 
 	c.logger.Info("Started working in background")
 }
 
-<<<<<<< HEAD
 func (c *Controller) runPodInformer(stopCh <-chan struct{}, wg *sync.WaitGroup) {
 	defer wg.Done()
 
@@ -218,13 +193,6 @@
 
 func (c *Controller) runPostgresqlInformer(stopCh <-chan struct{}, wg *sync.WaitGroup) {
 	defer wg.Done()
-=======
-func (c *Controller) runInformers(stopCh <-chan struct{}) {
-	go c.postgresqlInformer.Run(stopCh)
-	go c.podInformer.Run(stopCh)
-	go c.podEventsDispatcher(stopCh)
-	go c.clusterResync(stopCh)
->>>>>>> 1f8b37f3
 
 	c.postgresqlInformer.Run(stopCh)
 }