--- conflicted
+++ resolved
@@ -1,15 +1,8 @@
 hash: 140e0c8a606d18ca405e9c50359cc673e4aa0cc88bcae5d7f83791e7002bd6a1
-<<<<<<< HEAD
-updated: 2017-07-12T12:52:55.896264+02:00
-imports:
-- name: github.com/aws/aws-sdk-go
-  version: b1a7b51924b90a6ecdbaeb17e96418740ff07a1e
-=======
 updated: 2017-07-24T19:24:17.604824235+02:00
 imports:
 - name: github.com/aws/aws-sdk-go
   version: afd601335e2a72d43caa3af6bd2abe512fcc3bfd
->>>>>>> 1f8b37f3
   subpackages:
   - aws
   - aws/awserr
@@ -111,11 +104,7 @@
 - name: github.com/PuerkitoBio/urlesc
   version: 5bd2802263f21d8788851d5305584c82a5c75d7e
 - name: github.com/Sirupsen/logrus
-<<<<<<< HEAD
-  version: 7f976d3a76720c4c27af2ba716b85d2e0a7e38b1
-=======
   version: a3f95b5c423586578a4e099b11a46c2479628cac
->>>>>>> 1f8b37f3
 - name: github.com/spf13/pflag
   version: 9ff6c6923cfffbcd502984b8e0c80539a94968b7
 - name: github.com/ugorji/go
@@ -129,19 +118,13 @@
 - name: golang.org/x/net
   version: f2499483f923065a842d38eb4c7f1927e6fc6e6d
   subpackages:
-<<<<<<< HEAD
-=======
   - html
   - html/atom
->>>>>>> 1f8b37f3
   - http2
   - http2/hpack
   - idna
   - lex/httplex
-<<<<<<< HEAD
-=======
   - websocket
->>>>>>> 1f8b37f3
 - name: golang.org/x/sys
   version: c4489faa6e5ab84c0ef40d6ee878f7a030281f0f
   subpackages:
