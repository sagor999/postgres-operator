--- conflicted
+++ resolved
@@ -68,6 +68,11 @@
   # log_s3_bucket: ""
   # wal_s3_bucket: ""
 
+configLogicalBackup:
+  logical_backup_schedule: "30 00 * * *"
+  logical_backup_docker_image: "registry.opensource.zalan.do/acid/logical-backup"
+  logical_backup_s3_bucket: ""
+
 # config exclusive to ConfigMap
 configMap:
   cluster_labels: application:spilo
@@ -107,7 +112,6 @@
   cluster_name_label: cluster-name
   enable_pod_antiaffinity: false
   pod_antiaffinity_topology_key: "kubernetes.io/hostname"
-<<<<<<< HEAD
   secret_name_template: "{username}.{cluster}.credentials.{tprkind}.{tprgroup}"
   # inherited_labels:
   # - application
@@ -145,11 +149,6 @@
   # scalyr_image: ""
   # scalyr_server_url: ""
 
-=======
-  logical_backup_schedule: "30 00 * * *"
-  logical_backup_docker_image: "registry.opensource.zalan.do/acid/logical-backup"
-  logical_backup_s3_bucket: ""
->>>>>>> 24d412a5
 rbac:
   # Specifies whether RBAC resources should be created
   create: true
